--- conflicted
+++ resolved
@@ -1,7 +1,3 @@
 loguru
 opencv-python
-<<<<<<< HEAD
-Pillow
-=======
-numpy<2.0
->>>>>>> ab86f4a5
+numpy<2.0
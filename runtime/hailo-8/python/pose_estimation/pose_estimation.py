#!/usr/bin/env python3
import os
import sys
import argparse
import multiprocessing as mp
from queue import Queue
from loguru import logger
<<<<<<< HEAD
from PIL import Image
from typing import List
from functools import partial
import numpy as np

from pose_estimation_utils import (check_process_errors, PoseEstPostProcessing)

# Add the parent directory to the system path to access utils module
sys.path.append(os.path.abspath(os.path.join(os.path.dirname(__file__), '..')))
from common.hailo_inference import HailoAsyncInference
from common.toolbox import load_input_images, validate_images, divide_list_to_batches

=======
from functools import partial
import numpy as np
import threading
from pose_estimation_utils import PoseEstPostProcessing

# Add the parent directory to the system path to access utils module
sys.path.append(os.path.abspath(os.path.join(os.path.dirname(__file__), '..')))
from common.hailo_inference import HailoInfer
from common.toolbox import init_input_source, preprocess, visualize, FrameRateTracker
>>>>>>> ab86f4a5



def parse_args() -> argparse.Namespace:
    """
    Initialize argument parser for the script.

    Returns:
        argparse.Namespace: Parsed arguments.
    """
    parser = argparse.ArgumentParser(
        description="Running a Hailo inference with actual images using Hailo API and OpenCV"
    )
    parser.add_argument(
        "-n", "--net",
        help="Path for the network in HEF format.",
        default="yolov8s_pose.hef"
    )
    parser.add_argument(
        "-i", "--input",
        default="zidane.jpg",
        help="Path to the input - either an image or a folder of images."
    )
    parser.add_argument(
        "-b", "--batch_size",
        default=1,
        type=int,
        required=False,
        help="Number of images in one batch. Defaults to 1"
    )
    parser.add_argument(
        "-cn", "--class_num",
        help="The number of classes the model is trained on. Defaults to 1",
        default=1
    )
    parser.add_argument(
        "-s", "--save_stream_output", action="store_true",
        help="Save the output of the inference from a stream."
    )
    parser.add_argument(
        "-o", "--output-dir", help="Directory to save the results.",
        default=None
    )
    parser.add_argument(
        "-r", "--resolution",
        choices=["sd", "hd", "fhd"],
        default="sd",
        help="Camera only: Choose input resolution: 'sd' (640x480), 'hd' (1280x720), or 'fhd' (1920x1080). Default is 'sd'."
    )

    parser.add_argument(
        "--show-fps",
        action="store_true",
        help="Enable FPS measurement and display."
    )

    args = parser.parse_args()
    # Validate paths
    if not os.path.exists(args.net):
        raise FileNotFoundError(f"Network file not found: {args.net}")

    if args.output_dir is None:
        args.output_dir = os.path.join(os.getcwd(), "output")
    os.makedirs(args.output_dir, exist_ok=True)

    return args



def inference_callback(
        completion_info,
        bindings_list: list,
        input_batch: list,
        output_queue: mp.Queue
) -> None:
    """
    infernce callback to handle inference results and push them to a queue.

    Args:
        completion_info: Hailo inference completion info.
        bindings_list (list): Output bindings for each inference.
        input_batch (list): Original input frames.
        output_queue (queue.Queue): Queue to push output results to.
    """
    if completion_info.exception:
        logger.error(f'Inference error: {completion_info.exception}')
    else:
        for i, bindings in enumerate(bindings_list):
            if len(bindings._output_names) == 1:
                result = bindings.output().get_buffer()
            else:
                result = {
                    name: np.expand_dims(
                        bindings.output(name).get_buffer(), axis=0
                    )
                    for name in bindings._output_names
                }
            output_queue.put((input_batch[i], result))



def infer(hailo_inference, input_queue, output_queue):
    """
    Main inference loop that pulls data from the input queue, runs asynchronous
    inference, and pushes results to the output queue.

    Each item in the input queue is expected to be a tuple:
        (input_batch, preprocessed_batch)
        - input_batch: Original frames (used for visualization or tracking)
        - preprocessed_batch: Model-ready frames (e.g., resized, normalized)

    Args:
        hailo_inference (HailoInfer): The inference engine to run model predictions.
        input_queue (queue.Queue): Provides (input_batch, preprocessed_batch) tuples.
        output_queue (queue.Queue): Collects (input_frame, result) tuples for visualization.

    Returns:
        None
    """
    while True:
        next_batch = input_queue.get()
        if not next_batch:
            break  # Stop signal received

        input_batch, preprocessed_batch = next_batch

        # Prepare the callback for handling the inference result
        inference_callback_fn = partial(
            inference_callback,
            input_batch=input_batch,
            output_queue=output_queue
        )

        # Run async inference
        hailo_inference.run(preprocessed_batch, inference_callback_fn)

    # Release resources and context
    hailo_inference.close()



<<<<<<< HEAD
def inference_callback(
        completion_info,
        bindings_list: list,
        input_batch: list,
        output_queue: mp.Queue
) -> None:
    """
    infernce callback to handle inference results and push them to a queue.

    Args:
        completion_info: Hailo inference completion info.
        bindings_list (list): Output bindings for each inference.
        input_batch (list): Original input frames.
        output_queue (queue.Queue): Queue to push output results to.
    """
    if completion_info.exception:
        logger.error(f'Inference error: {completion_info.exception}')
    else:
        for i, bindings in enumerate(bindings_list):
            if len(bindings._output_names) == 1:
                result = bindings.output().get_buffer()
            else:
                result = {
                    name: np.expand_dims(
                        bindings.output(name).get_buffer(), axis=0
                    )
                    for name in bindings._output_names
                }
            output_queue.put((input_batch[i], result))



def infer(
    images: List[Image.Image],
=======
def run_inference_pipeline(
>>>>>>> ab86f4a5
    net_path: str,
    input :str,
    batch_size: int,
    class_num: int,
    output_dir: str,
    save_stream_output :bool,
    resolution: str,
    show_fps: bool
) -> None:
    """
    Run the inference pipeline using HailoInfer.

    Args:
        net_path (str): Path to the HEF model file.
        input (str): Path to the input source (image, video, folder, or camera).
        batch_size (int): Number of frames to process per batch.
        class_num (int): Number of output classes expected by the model.
        output_dir (str): Directory where processed output will be saved.
        save_stream_output (bool): If True, saves the output stream as a video file.
        resolution (str): Camera only, resolution of the input source (e.g., "1280x720").
        show_fps (bool): If True, display real-time FPS on the output.

    Returns:
        None
    """
<<<<<<< HEAD
    input_queue = mp.Queue()
    output_queue = mp.Queue()
    inference_callback_fn = partial(inference_callback, output_queue=output_queue)

    hailo_inference = HailoAsyncInference(
        net_path, input_queue, inference_callback_fn, batch_size, output_type="FLOAT32")
=======
    input_queue = Queue()
    output_queue = Queue()


    pose_post_processing = PoseEstPostProcessing(
        max_detections=300,
        score_threshold=0.001,
        nms_iou_thresh=0.7,
        regression_length=15,
        strides=[8, 16, 32]
    )

    # Initialize input source from string: "camera", video file, or image folder.
    cap, images = init_input_source(input, batch_size, resolution)

    fps_tracker = None
    if show_fps:
        fps_tracker = FrameRateTracker()

    hailo_inference = HailoInfer(
        net_path, batch_size, output_type="FLOAT32")
>>>>>>> ab86f4a5
    height, width, _ = hailo_inference.get_input_shape()

    post_process_callback_fn = partial(
        pose_post_processing.inference_result_handler,
        model_height=height,
        model_width=width,
        class_num = class_num
    )

    preprocess_thread = threading.Thread(
        target=preprocess,
        args=(images, cap, batch_size, input_queue, width, height)
    )

    postprocess_thread = threading.Thread(
        target=visualize,
        args=(output_queue, cap, save_stream_output,
            output_dir, post_process_callback_fn, fps_tracker)
        )

    infer_thread = threading.Thread(
        target=infer,
        args=(hailo_inference, input_queue, output_queue)
    )

    infer_thread.start()
    preprocess_thread.start()
    postprocess_thread.start()

    if show_fps:
        fps_tracker.start()
    infer_thread.join()
    preprocess_thread.join()
    output_queue.put(None)     # To signal processing process to exit
    postprocess_thread.join()

    if show_fps:
        logger.debug(fps_tracker.frame_rate_summary())

    logger.info(f'Inference was successful! Results have been saved in {output_dir}')

<<<<<<< HEAD
    output_path = create_output_directory()
    output_type = 'FLOAT32'
=======
>>>>>>> ab86f4a5

def main() -> None:
    args = parse_args()
    run_inference_pipeline(
        args.net, args.input, int(args.batch_size), int(args.class_num),
        args.output_dir, args.save_stream_output, args.resolution,
        args.show_fps
    )

<<<<<<< HEAD
    infer(
        images, args.net, int(args.batch_size), int(args.class_num),
        output_path, output_type, post_processing
    )
=======
>>>>>>> ab86f4a5

if __name__ == "__main__":
    main()<|MERGE_RESOLUTION|>--- conflicted
+++ resolved
@@ -5,20 +5,6 @@
 import multiprocessing as mp
 from queue import Queue
 from loguru import logger
-<<<<<<< HEAD
-from PIL import Image
-from typing import List
-from functools import partial
-import numpy as np
-
-from pose_estimation_utils import (check_process_errors, PoseEstPostProcessing)
-
-# Add the parent directory to the system path to access utils module
-sys.path.append(os.path.abspath(os.path.join(os.path.dirname(__file__), '..')))
-from common.hailo_inference import HailoAsyncInference
-from common.toolbox import load_input_images, validate_images, divide_list_to_batches
-
-=======
 from functools import partial
 import numpy as np
 import threading
@@ -28,7 +14,6 @@
 sys.path.append(os.path.abspath(os.path.join(os.path.dirname(__file__), '..')))
 from common.hailo_inference import HailoInfer
 from common.toolbox import init_input_source, preprocess, visualize, FrameRateTracker
->>>>>>> ab86f4a5
 
 
 
@@ -170,44 +155,7 @@
 
 
 
-<<<<<<< HEAD
-def inference_callback(
-        completion_info,
-        bindings_list: list,
-        input_batch: list,
-        output_queue: mp.Queue
-) -> None:
-    """
-    infernce callback to handle inference results and push them to a queue.
-
-    Args:
-        completion_info: Hailo inference completion info.
-        bindings_list (list): Output bindings for each inference.
-        input_batch (list): Original input frames.
-        output_queue (queue.Queue): Queue to push output results to.
-    """
-    if completion_info.exception:
-        logger.error(f'Inference error: {completion_info.exception}')
-    else:
-        for i, bindings in enumerate(bindings_list):
-            if len(bindings._output_names) == 1:
-                result = bindings.output().get_buffer()
-            else:
-                result = {
-                    name: np.expand_dims(
-                        bindings.output(name).get_buffer(), axis=0
-                    )
-                    for name in bindings._output_names
-                }
-            output_queue.put((input_batch[i], result))
-
-
-
-def infer(
-    images: List[Image.Image],
-=======
 def run_inference_pipeline(
->>>>>>> ab86f4a5
     net_path: str,
     input :str,
     batch_size: int,
@@ -233,14 +181,6 @@
     Returns:
         None
     """
-<<<<<<< HEAD
-    input_queue = mp.Queue()
-    output_queue = mp.Queue()
-    inference_callback_fn = partial(inference_callback, output_queue=output_queue)
-
-    hailo_inference = HailoAsyncInference(
-        net_path, input_queue, inference_callback_fn, batch_size, output_type="FLOAT32")
-=======
     input_queue = Queue()
     output_queue = Queue()
 
@@ -262,7 +202,6 @@
 
     hailo_inference = HailoInfer(
         net_path, batch_size, output_type="FLOAT32")
->>>>>>> ab86f4a5
     height, width, _ = hailo_inference.get_input_shape()
 
     post_process_callback_fn = partial(
@@ -304,11 +243,6 @@
 
     logger.info(f'Inference was successful! Results have been saved in {output_dir}')
 
-<<<<<<< HEAD
-    output_path = create_output_directory()
-    output_type = 'FLOAT32'
-=======
->>>>>>> ab86f4a5
 
 def main() -> None:
     args = parse_args()
@@ -318,13 +252,6 @@
         args.show_fps
     )
 
-<<<<<<< HEAD
-    infer(
-        images, args.net, int(args.batch_size), int(args.class_num),
-        output_path, output_type, post_processing
-    )
-=======
->>>>>>> ab86f4a5
 
 if __name__ == "__main__":
     main()
--- conflicted
+++ resolved
@@ -1,9 +1,6 @@
 loguru
 opencv-python
-<<<<<<< HEAD
-=======
 numpy<2.0
->>>>>>> ab86f4a5
 scipy
 lap
 cython_bbox
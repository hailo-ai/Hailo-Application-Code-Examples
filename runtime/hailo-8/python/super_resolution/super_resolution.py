#!/usr/bin/env python3
import numpy as np
import cv2
from pathlib import Path
import os
from loguru import logger
import argparse
import sys
from typing import List
import threading
import queue
<<<<<<< HEAD
from super_resolution_utils import SrganUtils, Espcnx4Utils, SuperResolutionUtils
=======
from super_resolution_utils import SrganUtils, Espcnx4Utils, inference_result_handler
>>>>>>> ab86f4a5
from functools import partial

# Add the parent directory to the system path to access utils module
sys.path.append(os.path.abspath(os.path.join(os.path.dirname(__file__), '..')))
<<<<<<< HEAD
from common.hailo_inference import HailoAsyncInference
from common.toolbox import load_input_images, validate_images, divide_list_to_batches
=======
from common.hailo_inference import HailoInfer
from common.toolbox import  init_input_source, visualize, preprocess, FrameRateTracker
>>>>>>> ab86f4a5

def parse_args() -> argparse.Namespace:
    """
    Initialize argument parser for the script.

    Returns:
        argparse.Namespace: Parsed arguments.
    """
    parser = argparse.ArgumentParser(description="Super Resolution Example")
    parser.add_argument(
        "-n", "--net", 
        help="Path for the network in HEF format.",
        default="real_esrgan_x2.hef"
    )
    parser.add_argument(
        "-i", "--input", default="ocr_img1.png",
        help="Path to the input - either an image or a folder of images."
    )
    parser.add_argument(
        "-b", "--batch_size", default=1, type=int, required=False,
        help="Number of images in one batch"
    )
    parser.add_argument(
        "-s", "--save_stream_output", action="store_true",
        help="Save the output of the inference from a stream."
    )
    parser.add_argument(
        "-o", "--output-dir", help="Directory to save the results.",
        default=None
    )
    parser.add_argument(
        "-r", "--resolution",
        choices=["sd", "hd", "fhd"],
        default="sd",
        help="Camera only: Choose input resolution: 'sd' (640x480), 'hd' (1280x720), or 'fhd' (1920x1080). Default is 'sd'."
    )

    parser.add_argument(
        "--show-fps",
        action="store_true",
        help="Enable FPS measurement and display."
    )

    args = parser.parse_args()

    # Validate paths
    if not os.path.exists(args.net):
        raise FileNotFoundError(f"Network file not found: {args.net}")

    if args.output_dir is None:
        args.output_dir = os.path.join(os.getcwd(), "output")
    os.makedirs(args.output_dir, exist_ok=True)


    return args



def inference_callback(
        completion_info,
        bindings_list: list,
        input_batch: list,
        output_queue: queue.Queue
) -> None:
    """
    infernce callback to handle inference results and push them to a queue.

    Args:
        completion_info: Hailo inference completion info.
        bindings_list (list): Output bindings for each inference.
        input_batch (list): Original input frames.
        output_queue (queue.Queue): Queue to push output results to.
    """
    if completion_info.exception:
        logger.error(f'Inference error: {completion_info.exception}')
    else:
        for i, bindings in enumerate(bindings_list):
            if len(bindings._output_names) == 1:
                result = bindings.output().get_buffer()
            else:
                result = {
                    name: np.expand_dims(
                        bindings.output(name).get_buffer(), axis=0
                    )
                    for name in bindings._output_names
                }
            output_queue.put((input_batch[i], result))




def infer(hailo_inference, input_queue, output_queue):
    """
    Main inference loop that pulls data from the input queue, runs asynchronous
    inference, and pushes results to the output queue.

    Each item in the input queue is expected to be a tuple:
        (input_batch, preprocessed_batch)
        - input_batch: Original frames (used for visualization or tracking)
        - preprocessed_batch: Model-ready frames (e.g., resized, normalized)

    Args:
        hailo_inference (HailoInfer): The inference engine to run model predictions.
        input_queue (queue.Queue): Provides (input_batch, preprocessed_batch) tuples.
        output_queue (queue.Queue): Collects (input_frame, result) tuples for visualization.

    Returns:
        None
    """
    while True:
        next_batch = input_queue.get()
        if not next_batch:
            break  # Stop signal received

        input_batch, preprocessed_batch = next_batch

        # Prepare the callback for handling the inference result
        inference_callback_fn = partial(
            inference_callback,
            input_batch=input_batch,
            output_queue=output_queue
        )

        # Run async inference
        hailo_inference.run(preprocessed_batch, inference_callback_fn)

    # Release resources and context
    hailo_inference.close()



<<<<<<< HEAD

def inference_callback(
        completion_info,
        bindings_list: list,
        input_batch: list,
        output_queue: queue.Queue
) -> None:
    """
    infernce callback to handle inference results and push them to a queue.

    Args:
        completion_info: Hailo inference completion info.
        bindings_list (list): Output bindings for each inference.
        input_batch (list): Original input frames.
        output_queue (queue.Queue): Queue to push output results to.
    """
    if completion_info.exception:
        logger.error(f'Inference error: {completion_info.exception}')
    else:
        for i, bindings in enumerate(bindings_list):
            if len(bindings._output_names) == 1:
                result = bindings.output().get_buffer()
            else:
                result = {
                    name: np.expand_dims(
                        bindings.output(name).get_buffer(), axis=0
                    )
                    for name in bindings._output_names
                }
            output_queue.put((input_batch[i], result))


def infer(
    input_images: List[Image.Image],
=======
def run_inference_pipeline(
>>>>>>> ab86f4a5
    net_path: str,
    input: str,
    batch_size: int,
    output_dir: str,
    save_stream_output: bool,
    resolution: str,
    show_fps: bool
) -> None:
    """
    Initialize queues, create HailoAsyncInference instance, and run the inference pipeline.

    Args:
        net_path (str): Path to the HEF model file.
        input (str): Input source path (image directory, video file, or camera).
        batch_size (int): Number of frames to process per batch.
        output_dir (str): Directory path to save output visualizations.
        save_stream_output (bool): Whether to save the processed stream to video/images.
        resolution (str): Input resolution, e.g., 'sd', 'hd', or 'fhd'.
        show_fps (bool): Whether to print/log FPS (frames per second) information during execution.

    Returns:
        None
    """

    utils = None
    # Initialize input source from string: "camera", video file, or image folder.
    cap, images = init_input_source(input, batch_size, resolution)

    input_queue = queue.Queue()
    output_queue = queue.Queue()


    fps_tracker = None
    if show_fps:
        fps_tracker = FrameRateTracker()

    inference_callback_fn = partial(inference_callback, output_queue=output_queue)

    if 'espcn' in net_path:
        utils = Espcnx4Utils()
<<<<<<< HEAD
        hailo_inference = HailoAsyncInference(net_path, input_queue, inference_callback_fn, batch_size, input_type="FLOAT32", output_type="FLOAT32")
    else:
        utils = SrganUtils()
        hailo_inference = HailoAsyncInference(net_path, input_queue, inference_callback_fn, batch_size)
=======
        hailo_inference = HailoInfer(net_path, batch_size, input_type="FLOAT32", output_type="FLOAT32")
    else:
        utils = SrganUtils()
        hailo_inference = HailoInfer(net_path, batch_size)
>>>>>>> ab86f4a5
    
    height, width, _ = hailo_inference.get_input_shape()

    post_process_callback_fn = partial(
        inference_result_handler,model_height=height, model_width=width
    )

    preprocess_thread = threading.Thread(
        target=preprocess, args=(images, cap, batch_size, input_queue, width, height)
    )
    postprocess_thread = threading.Thread(
        target=visualize, args=(output_queue, cap, save_stream_output,
                                output_dir, post_process_callback_fn, fps_tracker, True)
    )
    infer_thread = threading.Thread(
        target=infer, args=(hailo_inference, input_queue, output_queue)
    )

    preprocess_thread.start()
    postprocess_thread.start()
    infer_thread.start()


    if show_fps:
        fps_tracker.start()

    preprocess_thread.join()
    infer_thread.join()
    output_queue.put(None)  # Signal process thread to exit
    postprocess_thread.join()

    if show_fps:
        logger.debug(fps_tracker.frame_rate_summary())


    logger.info('Inference was successful!')


<<<<<<< HEAD
    Args:
        images (List[Image.Image]): List of PIL.Image.Image objects.
        results (List[Image.Image]): List of PIL.Image.Image objects.
        output_path (Path): Path to save the output images.
    """
    if results:
        width, height = results[0].size
    for idx, (image, result) in enumerate(zip(images, results)):
        image = image.resize((width, height), Image.Resampling.BICUBIC)
        result.save(output_path / f"sr_output_{idx}.png")
        Image.fromarray(np.hstack((np.array(image), np.array(result)))).save(output_path / f"comparison_{idx}.png")
=======
>>>>>>> ab86f4a5

def main() -> None:
    """
    Main function to run the script.
    """
    # Parse command line arguments
    args = parse_args()

    # Start the inference
    run_inference_pipeline(args.net, args.input, args.batch_size, args.output_dir,
          args.save_stream_output, args.resolution, args.show_fps)
if __name__ == "__main__":
    main()<|MERGE_RESOLUTION|>--- conflicted
+++ resolved
@@ -9,22 +9,13 @@
 from typing import List
 import threading
 import queue
-<<<<<<< HEAD
-from super_resolution_utils import SrganUtils, Espcnx4Utils, SuperResolutionUtils
-=======
 from super_resolution_utils import SrganUtils, Espcnx4Utils, inference_result_handler
->>>>>>> ab86f4a5
 from functools import partial
 
 # Add the parent directory to the system path to access utils module
 sys.path.append(os.path.abspath(os.path.join(os.path.dirname(__file__), '..')))
-<<<<<<< HEAD
-from common.hailo_inference import HailoAsyncInference
-from common.toolbox import load_input_images, validate_images, divide_list_to_batches
-=======
 from common.hailo_inference import HailoInfer
 from common.toolbox import  init_input_source, visualize, preprocess, FrameRateTracker
->>>>>>> ab86f4a5
 
 def parse_args() -> argparse.Namespace:
     """
@@ -156,44 +147,7 @@
 
 
 
-<<<<<<< HEAD
-
-def inference_callback(
-        completion_info,
-        bindings_list: list,
-        input_batch: list,
-        output_queue: queue.Queue
-) -> None:
-    """
-    infernce callback to handle inference results and push them to a queue.
-
-    Args:
-        completion_info: Hailo inference completion info.
-        bindings_list (list): Output bindings for each inference.
-        input_batch (list): Original input frames.
-        output_queue (queue.Queue): Queue to push output results to.
-    """
-    if completion_info.exception:
-        logger.error(f'Inference error: {completion_info.exception}')
-    else:
-        for i, bindings in enumerate(bindings_list):
-            if len(bindings._output_names) == 1:
-                result = bindings.output().get_buffer()
-            else:
-                result = {
-                    name: np.expand_dims(
-                        bindings.output(name).get_buffer(), axis=0
-                    )
-                    for name in bindings._output_names
-                }
-            output_queue.put((input_batch[i], result))
-
-
-def infer(
-    input_images: List[Image.Image],
-=======
 def run_inference_pipeline(
->>>>>>> ab86f4a5
     net_path: str,
     input: str,
     batch_size: int,
@@ -230,21 +184,12 @@
     if show_fps:
         fps_tracker = FrameRateTracker()
 
-    inference_callback_fn = partial(inference_callback, output_queue=output_queue)
-
     if 'espcn' in net_path:
         utils = Espcnx4Utils()
-<<<<<<< HEAD
-        hailo_inference = HailoAsyncInference(net_path, input_queue, inference_callback_fn, batch_size, input_type="FLOAT32", output_type="FLOAT32")
-    else:
-        utils = SrganUtils()
-        hailo_inference = HailoAsyncInference(net_path, input_queue, inference_callback_fn, batch_size)
-=======
         hailo_inference = HailoInfer(net_path, batch_size, input_type="FLOAT32", output_type="FLOAT32")
     else:
         utils = SrganUtils()
         hailo_inference = HailoInfer(net_path, batch_size)
->>>>>>> ab86f4a5
     
     height, width, _ = hailo_inference.get_input_shape()
 
@@ -283,20 +228,6 @@
     logger.info('Inference was successful!')
 
 
-<<<<<<< HEAD
-    Args:
-        images (List[Image.Image]): List of PIL.Image.Image objects.
-        results (List[Image.Image]): List of PIL.Image.Image objects.
-        output_path (Path): Path to save the output images.
-    """
-    if results:
-        width, height = results[0].size
-    for idx, (image, result) in enumerate(zip(images, results)):
-        image = image.resize((width, height), Image.Resampling.BICUBIC)
-        result.save(output_path / f"sr_output_{idx}.png")
-        Image.fromarray(np.hstack((np.array(image), np.array(result)))).save(output_path / f"comparison_{idx}.png")
-=======
->>>>>>> ab86f4a5
 
 def main() -> None:
     """

#!/usr/bin/bash
<<<<<<< HEAD
wget https://hailo-csdata.s3.eu-west-2.amazonaws.com/resources/hefs/h8/real_esrgan_x2.hef
wget https://hailo-csdata.s3.eu-west-2.amazonaws.com/resources/images/input_image.png
=======

if [[ "$1" == "--arch" && "$2" == "8" ]]; then
    wget https://hailo-csdata.s3.eu-west-2.amazonaws.com/resources/images/input_image.png
    wget https://hailo-csdata.s3.eu-west-2.amazonaws.com/resources/hefs/h8/real_esrgan_x2.hef

elif [[ "$1" == "--arch" && "$2" == "10" ]]; then
    wget https://hailo-csdata.s3.eu-west-2.amazonaws.com/resources/images/input_image.png
    wget https://hailo-model-zoo.s3.eu-west-2.amazonaws.com/ModelZoo/Compiled/v2.15.0/hailo15h/real_esrgan_x2.hef
else
    echo "Usage: $0 --arch 8    # for Hailo-8"
    echo "       $0 --arch 10   # for Hailo-10"
    exit 1
fi
>>>>>>> ab86f4a5
<|MERGE_RESOLUTION|>--- conflicted
+++ resolved
@@ -1,8 +1,4 @@
 #!/usr/bin/bash
-<<<<<<< HEAD
-wget https://hailo-csdata.s3.eu-west-2.amazonaws.com/resources/hefs/h8/real_esrgan_x2.hef
-wget https://hailo-csdata.s3.eu-west-2.amazonaws.com/resources/images/input_image.png
-=======
 
 if [[ "$1" == "--arch" && "$2" == "8" ]]; then
     wget https://hailo-csdata.s3.eu-west-2.amazonaws.com/resources/images/input_image.png
@@ -15,5 +11,4 @@
     echo "Usage: $0 --arch 8    # for Hailo-8"
     echo "       $0 --arch 10   # for Hailo-10"
     exit 1
-fi
->>>>>>> ab86f4a5
+fi
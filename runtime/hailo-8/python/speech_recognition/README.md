--- conflicted
+++ resolved
@@ -69,15 +69,12 @@
    ```sh
    python3 -m app.app_hailo_whisper --hw-arch hailo8l
    ```
-<<<<<<< HEAD
-=======
    If you want to select a specific Whisper model, use the *--variant* argument:
    ```sh
    python3 -m app.app_hailo_whisper --variant base
    python3 -m app.app_hailo_whisper --variant tiny
    ```
    
->>>>>>> 4acc4356
 
 ### Command line arguments
 Use the `python3 -m app.app_hailo_whisper --help` command to print the helper.
